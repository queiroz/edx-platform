--- conflicted
+++ resolved
@@ -137,12 +137,8 @@
 <script type="text/template" id="response-comment-show-template">
   <div id="comment_${'<%- id %>'}">
     <div class="response-body">${'<%- body %>'}</div>
-<<<<<<< HEAD
-    
-=======
     <div class="discussion-flag-abuse notflagged" data-role="thread-flag" data-tooltip="flag">                
       <i class="icon"></i><span class="flag-label">Report Misuse</span></div> 
->>>>>>> 64663c34
     <p class="posted-details">&ndash;posted <span class="timeago" title="${'<%- created_at %>'}">${'<%- created_at %>'}</span> by
         ${"<% if (obj.username) { %>"}
         <a href="${'<%- user_url %>'}" class="profile-link">${'<%- username %>'}</a>
