<<<<<<< HEAD
Thank you for signing up for Stanford Online! To activate your account, 
=======
Thank you for signing up for Stanford Online! To activate your account,
>>>>>>> 597d09e8
please copy and paste this address into your web browser's
address bar:

% if is_secure:
  https://${ site }/activate/${ key }
% else:
  http://${ site }/activate/${ key }
% endif

If you didn't request this, you don't need to do anything; you won't
receive any more email from us. Please do not reply to this e-mail; if
<<<<<<< HEAD
you require assistance, check the about section of the Stanford Online Courses web site.
=======
you require assistance, check the help section of the Stanford Online web site.
>>>>>>> 597d09e8
<|MERGE_RESOLUTION|>--- conflicted
+++ resolved
@@ -1,8 +1,4 @@
-<<<<<<< HEAD
-Thank you for signing up for Stanford Online! To activate your account, 
-=======
 Thank you for signing up for Stanford Online! To activate your account,
->>>>>>> 597d09e8
 please copy and paste this address into your web browser's
 address bar:
 
@@ -14,8 +10,4 @@
 
 If you didn't request this, you don't need to do anything; you won't
 receive any more email from us. Please do not reply to this e-mail; if
-<<<<<<< HEAD
-you require assistance, check the about section of the Stanford Online Courses web site.
-=======
-you require assistance, check the help section of the Stanford Online web site.
->>>>>>> 597d09e8
+you require assistance, check the about section of the Stanford Online Courses web site.