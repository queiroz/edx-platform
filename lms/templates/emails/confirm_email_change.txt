<%! from django.core.urlresolvers import reverse %>
<<<<<<< HEAD
This is to confirm that you changed the e-mail associated with Stanford
Online from ${old_email} to ${new_email}. If you did not make this
request, please contact us immediately. Contact information is listed at:
=======
This is to confirm that you changed the e-mail associated with Stanford Online
from ${old_email} to ${new_email}. If you did not make this request,
please contact us immediately. Contact information is listed at:
>>>>>>> 597d09e8

% if is_secure:
  https://${ site }${reverse('contact')}
% else:
  http://${ site }${reverse('contact')}
% endif

We keep a log of old e-mails, so if this request was unintentional, we
can investigate.<|MERGE_RESOLUTION|>--- conflicted
+++ resolved
@@ -1,13 +1,8 @@
 <%! from django.core.urlresolvers import reverse %>
-<<<<<<< HEAD
+
 This is to confirm that you changed the e-mail associated with Stanford
 Online from ${old_email} to ${new_email}. If you did not make this
 request, please contact us immediately. Contact information is listed at:
-=======
-This is to confirm that you changed the e-mail associated with Stanford Online
-from ${old_email} to ${new_email}. If you did not make this request,
-please contact us immediately. Contact information is listed at:
->>>>>>> 597d09e8
 
 % if is_secure:
   https://${ site }${reverse('contact')}
