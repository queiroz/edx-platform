--- conflicted
+++ resolved
@@ -149,21 +149,7 @@
 $light-gray: #ddd;
 $dark-gray: #333;
 
-<<<<<<< HEAD
-// edx.org-related
-$m-gray-l1: rgb(203,203,203);	
-$m-gray-l2: rgb(246,246,246);
-$m-gray: rgb(153,153,153);
-$m-gray-d1: rgb(102,102,102);
-$m-gray-d2: rgb(51,51,51);
-$m-gray-a1: rgb(80,80,80);
-$m-blue: rgb(65, 116, 170);
-// $m-blue: rgb(85, 151, 221); (used in marketing redesign)
-$m-blue-l1: rgb(85, 151, 221);
-$m-blue-d1: shade($m-blue,15%);
-$m-blue-s1: saturate($m-blue,15%);
-$m-pink: rgb(204,51,102);
-=======
+
 // edx.org marketing site variables
 $m-gray: #8A8C8F;
 $m-gray-l1: #97999B;
@@ -191,7 +177,6 @@
 $m-pink-d1: #A0255B;
 $m-pink-d2: #8C204F;
 $m-pink-d3: #771C44;
->>>>>>> 50ef0d1c
 
 $m-base-font-size: em(15);
 
