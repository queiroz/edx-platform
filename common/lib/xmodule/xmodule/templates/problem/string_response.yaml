---
metadata:
    display_name: Text Input
<<<<<<< HEAD
    markdown: |
        A text input problem accepts a line of text from the 
=======
    rerandomize: never
    showanswer: finished
    # Note, the extra newlines are needed to make the yaml parser add blank lines instead of folding
    markdown: 
        "A text input problem accepts a line of text from the 
>>>>>>> 3fe830a8
        student, and evaluates the input for correctness based on an expected 
        answer.
    
        The answer is correct if it matches every character of the expected answer. This can be a problem with  
        international spelling, dates, or anything where the format of the answer is not clear.
    
        Which US state has Lansing as its capital?

        = Michigan
        

        [explanation]
        Lansing is the capital of Michigan, although it is not Michgan's largest city, 
        or even the seat of the county in which it resides.
        [explanation]
data: |
    <problem>
    <p>

    A text input problem accepts a line of text from the
    student, and evaluates the input for correctness based on an expected
    answer.

    The answer is correct if it matches every character of the expected answer. This can be a problem with international spelling, dates, or anything where the format of the answer is not clear. 
    </p>

     <p >Which US state has Lansing as its capital? </p>
     <stringresponse answer="Michigan" type="ci">
      <textline size="20"/>
     </stringresponse>
        <solution>
            <div class="detailed-solution">
                <p>Explanation</p>
                <p>Lansing is the capital of Michigan, although it is not Michgan's largest city, or even the seat of the county in which it resides.</p>
            </div>
        </solution>
    </problem><|MERGE_RESOLUTION|>--- conflicted
+++ resolved
@@ -1,16 +1,10 @@
 ---
 metadata:
     display_name: Text Input
-<<<<<<< HEAD
+    rerandomize: never
+    showanswer: finished
     markdown: |
         A text input problem accepts a line of text from the 
-=======
-    rerandomize: never
-    showanswer: finished
-    # Note, the extra newlines are needed to make the yaml parser add blank lines instead of folding
-    markdown: 
-        "A text input problem accepts a line of text from the 
->>>>>>> 3fe830a8
         student, and evaluates the input for correctness based on an expected 
         answer.
     
